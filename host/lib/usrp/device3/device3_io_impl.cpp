//
// Copyright 2014-2016 Ettus Research LLC
//
// This program is free software: you can redistribute it and/or modify
// it under the terms of the GNU General Public License as published by
// the Free Software Foundation, either version 3 of the License, or
// (at your option) any later version.
//
// This program is distributed in the hope that it will be useful,
// but WITHOUT ANY WARRANTY; without even the implied warranty of
// MERCHANTABILITY or FITNESS FOR A PARTICULAR PURPOSE.  See the
// GNU General Public License for more details.
//
// You should have received a copy of the GNU General Public License
// along with this program.  If not, see <http://www.gnu.org/licenses/>.
//

// Provides streaming-related functions which are used by device3 objects.

#define DEVICE3_STREAMER // For the super_*_packet_handlers

#include "device3_impl.hpp"
#include <uhd/rfnoc/constants.hpp>
#include <uhd/rfnoc/source_block_ctrl_base.hpp>
#include <uhd/rfnoc/sink_block_ctrl_base.hpp>
#include <uhd/utils/byteswap.hpp>
#include <uhd/utils/log.hpp>
#include <uhd/utils/msg.hpp>
#include "../common/async_packet_handler.hpp"
#include "../common/validate_subdev_spec.hpp"
#include "../../transport/super_recv_packet_handler.hpp"
#include "../../transport/super_send_packet_handler.hpp"
#include "../../rfnoc/rx_stream_terminator.hpp"
#include "../../rfnoc/tx_stream_terminator.hpp"
#include <uhd/rfnoc/rate_node_ctrl.hpp>
#include <uhd/rfnoc/radio_ctrl.hpp>

using namespace uhd;
using namespace uhd::usrp;
using namespace uhd::transport;

//! CVITA uses 12-Bit sequence numbers
static const boost::uint32_t HW_SEQ_NUM_MASK = 0xfff;


/***********************************************************************
 * Helper functions for get_?x_stream()
 **********************************************************************/
static uhd::stream_args_t sanitize_stream_args(const uhd::stream_args_t &args_)
{
    uhd::stream_args_t args = args_;
    if (args.channels.empty()) {
        args.channels = std::vector<size_t>(1, 0);
    }

    return args;
}

static void check_stream_sig_compatible(const rfnoc::stream_sig_t &stream_sig, stream_args_t &args, const std::string &tx_rx)
{
    if (args.otw_format.empty()) {
        if (stream_sig.item_type.empty()) {
            throw uhd::runtime_error(str(
                    boost::format("[%s Streamer] No otw_format defined!") % tx_rx
            ));
        } else {
            args.otw_format = stream_sig.item_type;
        }
    } else if (not stream_sig.item_type.empty() and stream_sig.item_type != args.otw_format) {
        throw uhd::runtime_error(str(
                boost::format("[%s Streamer] Conflicting OTW types defined: args.otw_format = '%s' <=> stream_sig.item_type = '%s'")
                % tx_rx % args.otw_format % stream_sig.item_type
        ));
    }
    const size_t bpi = convert::get_bytes_per_item(args.otw_format); // bytes per item
    if (stream_sig.packet_size) {
        if (args.args.has_key("spp")) {
            size_t args_spp = args.args.cast<size_t>("spp", 0);
            if (args_spp * bpi != stream_sig.packet_size) {
                throw uhd::runtime_error(str(
                        boost::format("[%s Streamer] Conflicting packet sizes defined: args yields %d bytes but stream_sig.packet_size is %d bytes")
                        % tx_rx % (args_spp * bpi) % stream_sig.packet_size
                ));
            }
        } else {
            args.args["spp"] = str(boost::format("%d") % (stream_sig.packet_size / bpi));
        }
    }
}

void device3_impl::generate_channel_list(
        const uhd::stream_args_t &args_,
        std::vector<uhd::rfnoc::block_id_t> &chan_list,
        std::vector<device_addr_t> &chan_args,
        const std::string &xx
) {
    uhd::stream_args_t args = args_;
    BOOST_FOREACH(const size_t chan_idx, args.channels) {
        //// Find block ID for this channel:
        if (args.args.has_key(str(boost::format("block_id%d") % chan_idx))) {
            chan_list.push_back(
                uhd::rfnoc::block_id_t(
                    args.args.pop(str(boost::format("block_id%d") % chan_idx))
                )
            );
            chan_args.push_back(args.args);
        } else if (args.args.has_key("block_id")) {
            chan_list.push_back(args.args.get("block_id"));
            chan_args.push_back(args.args);
            chan_args.back().pop("block_id");
        } else {
            fs_path chan_root = str(boost::format("/channels/%s/%d") % xx % chan_idx);
            if (not _tree->exists(chan_root)) {
                throw uhd::runtime_error("No channel definition for " + chan_root);
            }
            device_addr_t this_chan_args;
            if (_tree->exists(chan_root / "args")) {
                this_chan_args = _tree->access<device_addr_t>(chan_root / "args").get();
            }
            chan_list.push_back(_tree->access<uhd::rfnoc::block_id_t>(chan_root).get());
            chan_args.push_back(this_chan_args);
            BOOST_FOREACH(const std::string &key, args.args.keys()) {
                chan_args.back()[key] = args.args[key];
            }
        }
        //// Find block port for this channel
        if (args.args.has_key(str(boost::format("block_port%d") % chan_idx))) {
            chan_args.back()["block_port"] = args.args.pop(str(boost::format("block_port%d") % chan_idx));
        } else if (args.args.has_key("block_port")) {
            // We have to write it again, because the chan args from the
            // property tree might have overwritten this
            chan_args.back()["block_port"] = args.args.get("block_port");
        }
    }
}


/***********************************************************************
 * RX Flow Control Functions
 **********************************************************************/
//! Stores the state of RX flow control
struct rx_fc_cache_t
{
    rx_fc_cache_t():
        last_seq_in(0){}
    size_t last_seq_in;
};

/*! Determine the size of the flow control window in number of packets.
 *
 * This value depends on three things:
 * - The packet size (in bytes), P
 * - The size of the software buffer (in bytes), B
 * - The desired buffer fullness, F
 *
 * The FC window size is thus X = floor(B*F/P).
 *
 * \param pkt_size The maximum packet size in bytes
 * \param sw_buff_size Software buffer size in bytes
 * \param rx_args If this has a key 'recv_buff_fullness', this value will
 *                be used for said fullness. Must be between 0.01 and 1.
 *
 *  \returns The size of the flow control window in number of packets
 */
static size_t get_rx_flow_control_window(
        size_t pkt_size,
        size_t sw_buff_size,
        const device_addr_t& rx_args
) {
    double fullness_factor = rx_args.cast<double>(
            "recv_buff_fullness",
            uhd::rfnoc::DEFAULT_FC_RX_SW_BUFF_FULL_FACTOR
    );

    if (fullness_factor < 0.01 || fullness_factor > 1) {
        throw uhd::value_error("recv_buff_fullness must be in [0.01, 1] inclusive (1% to 100%)");
    }

    size_t window_in_pkts = (static_cast<size_t>(sw_buff_size * fullness_factor) / pkt_size);
    if (rx_args.has_key("max_recv_window")) {
        window_in_pkts = std::min(
            window_in_pkts,
            rx_args.cast<size_t>("max_recv_window", window_in_pkts)
        );
    }
    if (window_in_pkts == 0) {
        throw uhd::value_error("recv_buff_size must be larger than the recv_frame_size.");
    }
    UHD_ASSERT_THROW(size_t(sw_buff_size * fullness_factor) >= pkt_size * window_in_pkts);
    return window_in_pkts;
}


/*! Send out RX flow control packets.
 *
 * For an rx stream, this function takes care of sending back
 * a flow control packet to the source telling it which
 * packets have been consumed.
 *
 * This function should only be called by the function handling
 * the rx stream, usually recv() in super_recv_packet_handler.
 *
 * \param sid The SID that goes into this packet. This is the reversed()
 *            version of the data stream's SID.
 * \param xport A transport object over which to send the data
 * \param big_endian Endianness of the transport
 * \param seq32_state Pointer to a variable that saves the 32-Bit state
 *                    of the sequence numbers, since we only have 12 Bit
 *                    sequence numbers in CHDR.
 * \param last_seq The value to send: The last consumed packet's sequence number.
 */
static void handle_rx_flowctrl(
        const sid_t &sid,
        zero_copy_if::sptr xport,
        endianness_t endianness,
        boost::shared_ptr<rx_fc_cache_t> fc_cache,
        const size_t last_seq
) {
    static const size_t RXFC_PACKET_LEN_IN_WORDS    = 2;
    static const size_t RXFC_CMD_CODE_OFFSET        = 0;
    static const size_t RXFC_SEQ_NUM_OFFSET         = 1;

    managed_send_buffer::sptr buff = xport->get_send_buff(0.0);
    if (not buff) {
        throw uhd::runtime_error("handle_rx_flowctrl timed out getting a send buffer");
    }
    boost::uint32_t *pkt = buff->cast<boost::uint32_t *>();

    // Recover sequence number. The sequence numbers handled by the streamers
    // are 12 Bits, but we want to know the 32-Bit sequence number.
    size_t &seq32 = fc_cache->last_seq_in;
    const size_t seq12 = seq32 & HW_SEQ_NUM_MASK;
    if (last_seq < seq12)
        seq32 += (HW_SEQ_NUM_MASK + 1);
    seq32 &= ~HW_SEQ_NUM_MASK;
    seq32 |= last_seq;

    // Super-verbose mode:
    //static size_t fc_pkt_count = 0;
    //UHD_MSG(status) << "sending flow ctrl packet " << fc_pkt_count++ << ", acking " << str(boost::format("%04d\tseq_sw==0x%08x") % last_seq % seq32) << std::endl;

    //load packet info
    vrt::if_packet_info_t packet_info;
    packet_info.packet_type = vrt::if_packet_info_t::PACKET_TYPE_FC;
    packet_info.num_payload_words32 = RXFC_PACKET_LEN_IN_WORDS;
    packet_info.num_payload_bytes = packet_info.num_payload_words32*sizeof(boost::uint32_t);
    packet_info.packet_count = seq32;
    packet_info.sob = false;
    packet_info.eob = false;
    packet_info.sid = sid.get();
    packet_info.has_sid = true;
    packet_info.has_cid = false;
    packet_info.has_tsi = false;
    packet_info.has_tsf = false;
    packet_info.has_tlr = false;

    if (endianness == ENDIANNESS_BIG) {
        // Load Header:
        vrt::chdr::if_hdr_pack_be(pkt, packet_info);
        // Load Payload: (the sequence number)
        pkt[packet_info.num_header_words32+RXFC_CMD_CODE_OFFSET] = uhd::htonx<boost::uint32_t>(0);
        pkt[packet_info.num_header_words32+RXFC_SEQ_NUM_OFFSET]  = uhd::htonx<boost::uint32_t>(seq32);
    } else {
        // Load Header:
        vrt::chdr::if_hdr_pack_le(pkt, packet_info);
        // Load Payload: (the sequence number)
        pkt[packet_info.num_header_words32+RXFC_CMD_CODE_OFFSET] = uhd::htowx<boost::uint32_t>(0);
        pkt[packet_info.num_header_words32+RXFC_SEQ_NUM_OFFSET]  = uhd::htowx<boost::uint32_t>(seq32);
    }

    //std::cout << "  SID=" << std::hex << sid << " hdr bits=" << packet_info.packet_type << " seq32=" << seq32 << std::endl;
    //std::cout << "num_packet_words32: " << packet_info.num_packet_words32 << std::endl;
    //for (size_t i = 0; i < packet_info.num_packet_words32; i++) {
        //std::cout << str(boost::format("0x%08x") % pkt[i]) << " ";
        //if (i % 2) {
            //std::cout << std::endl;
        //}
    //}

    //send the buffer over the interface
    buff->commit(sizeof(boost::uint32_t)*(packet_info.num_packet_words32));
}

/***********************************************************************
 * TX Flow Control Functions
 **********************************************************************/
//! Stores the state of TX flow control
struct tx_fc_cache_t
{
    tx_fc_cache_t(void):
        stream_channel(0),
        device_channel(0),
        last_seq_out(0),
        last_seq_ack(0),
        seq_queue(1){}
    size_t stream_channel;
    size_t device_channel;
    size_t last_seq_out;
    size_t last_seq_ack;
    uhd::transport::bounded_buffer<size_t> seq_queue;
    boost::shared_ptr<device3_impl::async_md_type> async_queue;
    boost::shared_ptr<device3_impl::async_md_type> old_async_queue;
};

/*! Return the size of the flow control window in packets.
 *
 * If the return value of this function is F, the last tx'd packet
 * has index N and the last ack'd packet has index M, the amount of
 * FC credit we have is C = F + M - N (i.e. we can send C more packets
 * before getting another ack).
 *
 * Note: If `send_buff_size` is set in \p tx_hints, this will
 * override hw_buff_size_.
 */
static size_t get_tx_flow_control_window(
        size_t pkt_size,
        const double hw_buff_size_,
        const device_addr_t& tx_hints
) {
    double hw_buff_size = tx_hints.cast<double>("send_buff_size", hw_buff_size_);
    size_t window_in_pkts = (static_cast<size_t>(hw_buff_size) / pkt_size);
    if (window_in_pkts == 0) {
        throw uhd::value_error("send_buff_size must be larger than the send_frame_size.");
    }
    return window_in_pkts;
}

static managed_send_buffer::sptr get_tx_buff_with_flowctrl(
    task::sptr /*holds ref*/,
    boost::shared_ptr<tx_fc_cache_t> fc_cache,
    zero_copy_if::sptr xport,
    size_t fc_window,
    const double timeout
){
    while (true)
    {
        // delta is the amount of FC credit we've used up
        const size_t delta = (fc_cache->last_seq_out & HW_SEQ_NUM_MASK) - (fc_cache->last_seq_ack & HW_SEQ_NUM_MASK);
        // If we want to send another packet, we must have FC credit left
        if ((delta & HW_SEQ_NUM_MASK) < fc_window)
            break;

        // If credit is all used up, we check seq_queue for more.
        const bool ok = fc_cache->seq_queue.pop_with_timed_wait(fc_cache->last_seq_ack, timeout);
        if (not ok) {
            return managed_send_buffer::sptr(); //timeout waiting for flow control
        }
    }

    managed_send_buffer::sptr buff = xport->get_send_buff(timeout);
    if (buff) {
        fc_cache->last_seq_out++; //update seq, this will actually be a send
    }
    return buff;
}

#define DEVICE3_ASYNC_EVENT_CODE_FLOW_CTRL 0
/*! Handle incoming messages. If they're flow control, update the TX FC cache.
 * Otherwise, send them to the async message queue for the user to poll.
 *
 * This is run inside a uhd::task as long as this streamer lives.
 */
static void handle_tx_async_msgs(
        boost::shared_ptr<tx_fc_cache_t> fc_cache,
        zero_copy_if::sptr xport,
        endianness_t endianness,
        boost::function<double(void)> get_tick_rate
) {
    managed_recv_buffer::sptr buff = xport->get_recv_buff();
    if (not buff)
        return;

    //extract packet info
    vrt::if_packet_info_t if_packet_info;
    if_packet_info.num_packet_words32 = buff->size()/sizeof(boost::uint32_t);
    const boost::uint32_t *packet_buff = buff->cast<const boost::uint32_t *>();

    //unpacking can fail
    boost::uint32_t (*endian_conv)(boost::uint32_t) = uhd::ntohx;
    try
    {
        if (endianness == ENDIANNESS_BIG)
        {
            vrt::chdr::if_hdr_unpack_be(packet_buff, if_packet_info);
            endian_conv = uhd::ntohx;
        }
        else
        {
            vrt::chdr::if_hdr_unpack_le(packet_buff, if_packet_info);
            endian_conv = uhd::wtohx;
        }
    }
    catch(const std::exception &ex)
    {
        UHD_MSG(error) << "Error parsing async message packet: " << ex.what() << std::endl;
        return;
    }

    double tick_rate = get_tick_rate();
    if (tick_rate == rfnoc::tick_node_ctrl::RATE_UNDEFINED) {
        tick_rate = 1;
    }

    //fill in the async metadata
    async_metadata_t metadata;
    load_metadata_from_buff(
            endian_conv,
            metadata,
            if_packet_info,
            packet_buff,
            tick_rate,
            fc_cache->stream_channel
    );

    // TODO: Shouldn't we be polling if_packet_info.packet_type == PACKET_TYPE_FC?
    //       Thing is, on X300, packet_type == 0, so that wouldn't work. But it seems it should.
    //The FC response and the burst ack are two indicators that the radio
    //consumed packets. Use them to update the FC metadata
    if (metadata.event_code == DEVICE3_ASYNC_EVENT_CODE_FLOW_CTRL or
        metadata.event_code == async_metadata_t::EVENT_CODE_BURST_ACK
    ) {
        const size_t seq = metadata.user_payload[0];
        fc_cache->seq_queue.push_with_pop_on_full(seq);
    }

    //FC responses don't propagate up to the user so filter them here
    if (metadata.event_code != DEVICE3_ASYNC_EVENT_CODE_FLOW_CTRL) {
        fc_cache->async_queue->push_with_pop_on_full(metadata);
        metadata.channel = fc_cache->device_channel;
        fc_cache->old_async_queue->push_with_pop_on_full(metadata);
        standard_async_msg_prints(metadata);
    }
}



/***********************************************************************
 * Async Data
 **********************************************************************/
bool device3_impl::recv_async_msg(
    async_metadata_t &async_metadata, double timeout
)
{
    return _async_md->pop_with_timed_wait(async_metadata, timeout);
}

/***********************************************************************
 * Receive streamer
 **********************************************************************/
void device3_impl::update_rx_streamers(double /* rate */)
{
    BOOST_FOREACH(const std::string &block_id, _rx_streamers.keys()) {
        UHD_MSG(status) << "[Device3] updating RX streamer to " << block_id << std::endl;
        boost::shared_ptr<sph::recv_packet_streamer> my_streamer =
            boost::dynamic_pointer_cast<sph::recv_packet_streamer>(_rx_streamers[block_id].lock());
        if (my_streamer) {
            double tick_rate = my_streamer->get_terminator()->get_tick_rate();
            if (tick_rate == rfnoc::tick_node_ctrl::RATE_UNDEFINED) {
                tick_rate = 1.0;
            }
            my_streamer->set_tick_rate(tick_rate);
            double samp_rate = my_streamer->get_terminator()->get_output_samp_rate();
            if (samp_rate == rfnoc::rate_node_ctrl::RATE_UNDEFINED) {
                samp_rate = 1.0;
            }
            double scaling = my_streamer->get_terminator()->get_output_scale_factor();
            if (scaling == rfnoc::scalar_node_ctrl::SCALE_UNDEFINED) {
                scaling = 1/32767.;
            }
            UHD_MSG(status) << "  New tick_rate == " << tick_rate << "  New samp_rate == " << samp_rate << " New scaling == " << scaling << std::endl;

            my_streamer->set_tick_rate(tick_rate);
            my_streamer->set_samp_rate(samp_rate);
            my_streamer->set_scale_factor(scaling);
        }
    }
}

rx_streamer::sptr device3_impl::get_rx_stream(const stream_args_t &args_)
{
    boost::mutex::scoped_lock lock(_transport_setup_mutex);
    stream_args_t args = sanitize_stream_args(args_);

    // I. Generate the channel list
    std::vector<uhd::rfnoc::block_id_t> chan_list;
    std::vector<device_addr_t> chan_args;
    generate_channel_list(args, chan_list, chan_args, "rx");
    // Note: All 'args.args' are merged into chan_args now.

    // II. Iterate over all channels
    boost::shared_ptr<sph::recv_packet_streamer> my_streamer;
    // The terminator's lifetime is coupled to the streamer.
    // There is only one terminator. If the streamer has multiple channels,
    // it will be connected to each upstream block.
    rfnoc::rx_stream_terminator::sptr recv_terminator = rfnoc::rx_stream_terminator::make();
    for (size_t stream_i = 0; stream_i < chan_list.size(); stream_i++) {
        // Get block ID and mb index
        uhd::rfnoc::block_id_t block_id = chan_list[stream_i];
        // Update args so args.args is always valid for this particular channel:
        args.args = chan_args[stream_i];
        size_t mb_index = block_id.get_device_no();
        size_t suggested_block_port = args.args.cast<size_t>("block_port", rfnoc::ANY_PORT);

        // Access to this channel's block control
        uhd::rfnoc::source_block_ctrl_base::sptr blk_ctrl =
            boost::dynamic_pointer_cast<uhd::rfnoc::source_block_ctrl_base>(get_block_ctrl(block_id));

        // Connect the terminator with this channel's block.
        size_t block_port = blk_ctrl->connect_downstream(
                recv_terminator,
                suggested_block_port,
                args.args
        );
        const size_t terminator_port = recv_terminator->connect_upstream(blk_ctrl);
        blk_ctrl->set_downstream_port(block_port, terminator_port);
        recv_terminator->set_upstream_port(terminator_port, block_port);

        // Check if the block connection is compatible (spp and item type)
        check_stream_sig_compatible(blk_ctrl->get_output_signature(block_port), args, "RX");

        // Setup the DSP transport hints
        device_addr_t rx_hints = get_rx_hints(mb_index);

        //allocate sid and create transport
        uhd::sid_t stream_address = blk_ctrl->get_address(block_port);
        UHD_MSG(status) << "[RX Streamer] creating rx stream " << rx_hints.to_string() << std::endl;
        both_xports_t xport = make_transport(stream_address, RX_DATA, rx_hints);
        UHD_MSG(status) << std::hex << "[RX Streamer] data_sid = " << xport.send_sid << std::dec << " actual recv_buff_size = " << xport.recv_buff_size << std::endl;

        // Configure the block
        blk_ctrl->set_destination(xport.send_sid.get_src(), block_port);

        blk_ctrl->sr_write(uhd::rfnoc::SR_RESP_OUT_DST_SID, xport.send_sid.get_src(), block_port);
        UHD_MSG(status) << "[RX Streamer] resp_out_dst_sid == " << xport.send_sid.get_src() << std::endl;

        // Find all upstream radio nodes and set their response in SID to the host
        std::vector<boost::shared_ptr<uhd::rfnoc::radio_ctrl> > upstream_radio_nodes = blk_ctrl->find_upstream_node<uhd::rfnoc::radio_ctrl>();
        UHD_MSG(status) << "[RX Streamer] Number of upstream radio nodes: " << upstream_radio_nodes.size() << std::endl;
        BOOST_FOREACH(const boost::shared_ptr<uhd::rfnoc::radio_ctrl> &node, upstream_radio_nodes) {
            node->sr_write(uhd::rfnoc::SR_RESP_OUT_DST_SID, xport.send_sid.get_src(), block_port);
        }

        // To calculate the max number of samples per packet, we assume the maximum header length
        // to avoid fragmentation should the entire header be used.
        const size_t bpp = xport.recv->get_recv_frame_size() - stream_options.rx_max_len_hdr; // bytes per packet
        const size_t bpi = convert::get_bytes_per_item(args.otw_format); // bytes per item
        const size_t spp = std::min(args.args.cast<size_t>("spp", bpp/bpi), bpp/bpi); // samples per packet
        UHD_MSG(status) << "[RX Streamer] spp == " << spp << std::endl;

        //make the new streamer given the samples per packet
        if (not my_streamer)
            my_streamer = boost::make_shared<sph::recv_packet_streamer>(spp);
        my_streamer->resize(chan_list.size());

        //init some streamer stuff
        std::string conv_endianness;
        if (get_transport_endianness(mb_index) == ENDIANNESS_BIG) {
            my_streamer->set_vrt_unpacker(&vrt::chdr::if_hdr_unpack_be);
            conv_endianness = "be";
        } else {
            my_streamer->set_vrt_unpacker(&vrt::chdr::if_hdr_unpack_le);
            conv_endianness = "le";
        }

        //set the converter
        uhd::convert::id_type id;
        id.input_format = args.otw_format + "_item32_" + conv_endianness;
        id.num_inputs = 1;
        id.output_format = args.cpu_format;
        id.num_outputs = 1;
        my_streamer->set_converter(id);

        //flow control setup
        const size_t pkt_size = spp * bpi + stream_options.rx_max_len_hdr;
        const size_t fc_window = get_rx_flow_control_window(pkt_size, xport.recv_buff_size, rx_hints);
        const size_t fc_handle_window = std::max<size_t>(1, fc_window / stream_options.rx_fc_request_freq);
        UHD_MSG(status)<< "[RX Streamer] Flow Control Window (minus one) = " << fc_window-1 << ", Flow Control Handler Window = " << fc_handle_window << std::endl;
        blk_ctrl->configure_flow_control_out(
                fc_window-1, // Leave one space for overrun packets TODO make this obsolete
                block_port
        );

        //Give the streamer a functor to get the recv_buffer
        //bind requires a zero_copy_if::sptr to add a streamer->xport lifetime dependency
        my_streamer->set_xport_chan_get_buff(
            stream_i,
            boost::bind(&zero_copy_if::get_recv_buff, xport.recv, _1),
            true /*flush*/
        );

        //Give the streamer a functor to handle overruns
        //bind requires a weak_ptr to break the a streamer->streamer circular dependency
        //Using "this" is OK because we know that this device3_impl will outlive the streamer
<<<<<<< HEAD
        // FIXME remove the necessity to do the graph search
        if (upstream_radio_nodes.size() == 1) {
          my_streamer->set_overflow_handler(
              stream_i,
              boost::bind(&uhd::rfnoc::source_block_ctrl_base::handle_overrun, upstream_radio_nodes[0],
                          boost::weak_ptr<uhd::rx_streamer>(my_streamer), block_port
              )
          );
        } else {
          my_streamer->set_overflow_handler(
              stream_i,
              boost::bind(
                  &uhd::rfnoc::source_block_ctrl_base::handle_overrun, blk_ctrl,
                  boost::weak_ptr<uhd::rx_streamer>(my_streamer), block_port
              )
          );
        }
=======
        my_streamer->set_overflow_handler(
            stream_i,
            boost::bind(
                &uhd::rfnoc::source_block_ctrl_base::handle_overrun, blk_ctrl,
                boost::weak_ptr<uhd::rx_streamer>(my_streamer), block_port
            )
        );
>>>>>>> e696a93d

        //Give the streamer a functor to send flow control messages
        //handle_rx_flowctrl is static and has no lifetime issues
        boost::shared_ptr<rx_fc_cache_t> fc_cache(new rx_fc_cache_t());
        my_streamer->set_xport_handle_flowctrl(
            stream_i, boost::bind(
                &handle_rx_flowctrl,
                xport.send_sid,
                xport.send,
                get_transport_endianness(mb_index),
                fc_cache,
                _1
            ),
            fc_handle_window,
            true/*init*/
        );

        //Give the streamer a functor issue stream cmd
        //bind requires a shared pointer to add a streamer->framer lifetime dependency
        my_streamer->set_issue_stream_cmd(
            stream_i,
            boost::bind(&uhd::rfnoc::source_block_ctrl_base::issue_stream_cmd, blk_ctrl, _1, block_port)
        );

        // Tell the streamer which SID is valid for this channel
        my_streamer->set_xport_chan_sid(stream_i, true, xport.send_sid);
    }

    // Connect the terminator to the streamer
    my_streamer->set_terminator(recv_terminator);

    // Notify all blocks in this chain that they are connected to an active streamer
    recv_terminator->set_rx_streamer(true, 0);

    // Store a weak pointer to prevent a streamer->device3_impl->streamer circular dependency.
    // Note that we store the streamer only once, and use its terminator's
    // ID to do so.
    _rx_streamers[recv_terminator->unique_id()] = boost::weak_ptr<sph::recv_packet_streamer>(my_streamer);

    // Sets tick rate, samp rate and scaling on this streamer.
    // A registered terminator is required to do this.
    update_rx_streamers();

    post_streamer_hooks(RX_DIRECTION);
    return my_streamer;
}

/***********************************************************************
 * Transmit streamer
 **********************************************************************/
void device3_impl::update_tx_streamers(double /* rate */)
{
    BOOST_FOREACH(const std::string &block_id, _tx_streamers.keys()) {
        UHD_MSG(status) << "[Device3] updating TX streamer: " << block_id << std::endl;
        boost::shared_ptr<sph::send_packet_streamer> my_streamer =
            boost::dynamic_pointer_cast<sph::send_packet_streamer>(_tx_streamers[block_id].lock());
        if (my_streamer) {
            double tick_rate = my_streamer->get_terminator()->get_tick_rate();
            if (tick_rate == rfnoc::tick_node_ctrl::RATE_UNDEFINED) {
                tick_rate = 1.0;
            }
            double samp_rate = my_streamer->get_terminator()->get_input_samp_rate();
            if (samp_rate == rfnoc::rate_node_ctrl::RATE_UNDEFINED) {
                samp_rate = 1.0;
            }
            double scaling = my_streamer->get_terminator()->get_input_scale_factor();
            if (scaling == rfnoc::scalar_node_ctrl::SCALE_UNDEFINED) {
                scaling = 32767.;
            }
            UHD_MSG(status) << "  New tick_rate == " << tick_rate << "  New samp_rate == " << samp_rate << " New scaling == " << scaling << std::endl;
            my_streamer->set_tick_rate(tick_rate);
            my_streamer->set_samp_rate(samp_rate);
            my_streamer->set_scale_factor(scaling);
        }
    }
}

tx_streamer::sptr device3_impl::get_tx_stream(const uhd::stream_args_t &args_)
{
    boost::mutex::scoped_lock lock(_transport_setup_mutex);
    stream_args_t args = sanitize_stream_args(args_);

    // I. Generate the channel list
    std::vector<uhd::rfnoc::block_id_t> chan_list;
    std::vector<device_addr_t> chan_args;
    generate_channel_list(args, chan_list, chan_args, "tx");
    // Note: All 'args.args' are merged into chan_args now.

    //shared async queue for all channels in streamer
    boost::shared_ptr<async_md_type> async_md(new async_md_type(1000/*messages deep*/));

    // II. Iterate over all channels
    boost::shared_ptr<sph::send_packet_streamer> my_streamer;
    // The terminator's lifetime is coupled to the streamer.
    // There is only one terminator. If the streamer has multiple channels,
    // it will be connected to each downstream block.
    rfnoc::tx_stream_terminator::sptr send_terminator = rfnoc::tx_stream_terminator::make();
    for (size_t stream_i = 0; stream_i < chan_list.size(); stream_i++) {
        // Get block ID and mb index
        uhd::rfnoc::block_id_t block_id = chan_list[stream_i];
        // Update args so args.args is always valid for this particular channel:
        args.args = chan_args[stream_i];
        size_t mb_index = block_id.get_device_no();
        size_t suggested_block_port = args.args.cast<size_t>("block_port", rfnoc::ANY_PORT);

        // Access to this channel's block control
        uhd::rfnoc::sink_block_ctrl_base::sptr blk_ctrl =
            boost::dynamic_pointer_cast<uhd::rfnoc::sink_block_ctrl_base>(get_block_ctrl(block_id));

        // Connect the terminator with this channel's block.
        // This will throw if the connection is not possible.
        size_t block_port = blk_ctrl->connect_upstream(
                send_terminator,
                suggested_block_port,
                args.args
        );
        const size_t terminator_port = send_terminator->connect_downstream(blk_ctrl);
        blk_ctrl->set_upstream_port(block_port, terminator_port);
        send_terminator->set_downstream_port(terminator_port, block_port);

        // Check if the block connection is compatible (spp and item type)
        check_stream_sig_compatible(blk_ctrl->get_input_signature(block_port), args, "TX");

        // Setup the dsp transport hints
        device_addr_t tx_hints = get_tx_hints(mb_index);

        //allocate sid and create transport
        uhd::sid_t stream_address = blk_ctrl->get_address(block_port);
        UHD_MSG(status) << "[TX Streamer] creating tx stream " << tx_hints.to_string() << std::endl;
        both_xports_t xport = make_transport(stream_address, TX_DATA, tx_hints);
        UHD_MSG(status) << std::hex << "[TX Streamer] data_sid = " << xport.send_sid << std::dec << std::endl;

        // To calculate the max number of samples per packet, we assume the maximum header length
        // to avoid fragmentation should the entire header be used.
        const size_t bpp = xport.send->get_send_frame_size() - stream_options.tx_max_len_hdr;
        const size_t bpi = convert::get_bytes_per_item(args.otw_format); // bytes per item
        const size_t spp = std::min(args.args.cast<size_t>("spp", bpp/bpi), bpp/bpi); // samples per packet
        UHD_MSG(status) << "[TX Streamer] spp == " << spp << std::endl;

        //make the new streamer given the samples per packet
        if (not my_streamer)
            my_streamer = boost::make_shared<sph::send_packet_streamer>(spp);
        my_streamer->resize(chan_list.size());

        //init some streamer stuff
        std::string conv_endianness;
        if (get_transport_endianness(mb_index) == ENDIANNESS_BIG) {
            my_streamer->set_vrt_packer(&vrt::chdr::if_hdr_pack_be);
            conv_endianness = "be";
        } else {
            my_streamer->set_vrt_packer(&vrt::chdr::if_hdr_pack_le);
            conv_endianness = "le";
        }

        //set the converter
        uhd::convert::id_type id;
        id.input_format = args.cpu_format;
        id.num_inputs = 1;
        id.output_format = args.otw_format + "_item32_" + conv_endianness;
        id.num_outputs = 1;
        my_streamer->set_converter(id);

        //flow control setup
        const size_t pkt_size = spp * bpi + stream_options.tx_max_len_hdr;
        // For flow control, this value is used to determine the window size in *packets*
        size_t fc_window = get_tx_flow_control_window(
                pkt_size, // This is the maximum packet size
                blk_ctrl->get_fifo_size(block_port),
                tx_hints // This can override the value reported by the block!
        );
        const size_t fc_handle_window = std::max<size_t>(1, fc_window / stream_options.tx_fc_response_freq);
        UHD_MSG(status) << "[TX Streamer] Flow Control Window = " << fc_window << ", Flow Control Handler Window = " << fc_handle_window << std::endl;
        blk_ctrl->configure_flow_control_in(
                stream_options.tx_fc_response_cycles,
                fc_handle_window, /*pkts*/
                block_port
        );

        boost::shared_ptr<tx_fc_cache_t> fc_cache(new tx_fc_cache_t());
        fc_cache->stream_channel = stream_i;
        fc_cache->device_channel = mb_index;
        fc_cache->async_queue = async_md;
        fc_cache->old_async_queue = _async_md;

        boost::function<double(void)> tick_rate_retriever = boost::bind(
                &rfnoc::tick_node_ctrl::get_tick_rate,
                send_terminator,
                std::set< rfnoc::node_ctrl_base::sptr >() // Need to specify default args with bind
        );
        task::sptr task = task::make(
                boost::bind(
                    &handle_tx_async_msgs,
                    fc_cache,
                    xport.recv,
                    get_transport_endianness(mb_index),
                    tick_rate_retriever
                )
        );

        blk_ctrl->sr_write(uhd::rfnoc::SR_RESP_IN_DST_SID, xport.recv_sid.get_dst(), block_port);
        UHD_MSG(status) << "[TX Streamer] resp_in_dst_sid == " << xport.recv_sid.get_dst() << std::endl;
        // Find all downstream radio nodes and set their response in SID to the host
        std::vector<boost::shared_ptr<uhd::rfnoc::radio_ctrl> > downstream_radio_nodes = blk_ctrl->find_downstream_node<uhd::rfnoc::radio_ctrl>();
        UHD_MSG(status) << "[TX Streamer] Number of downstream radio nodes: " << downstream_radio_nodes.size() << std::endl;
        BOOST_FOREACH(const boost::shared_ptr<uhd::rfnoc::radio_ctrl> &node, downstream_radio_nodes) {
            node->sr_write(uhd::rfnoc::SR_RESP_IN_DST_SID, xport.send_sid.get_src(), block_port);
        }

        //Give the streamer a functor to get the send buffer
        //get_tx_buff_with_flowctrl is static so bind has no lifetime issues
        //xport.send (sptr) is required to add streamer->data-transport lifetime dependency
        //task (sptr) is required to add  a streamer->async-handler lifetime dependency
        my_streamer->set_xport_chan_get_buff(
            stream_i,
            boost::bind(&get_tx_buff_with_flowctrl, task, fc_cache, xport.send, fc_window, _1)
        );
        //Give the streamer a functor handled received async messages
        my_streamer->set_async_receiver(
            boost::bind(&async_md_type::pop_with_timed_wait, async_md, _1, _2)
        );
        my_streamer->set_xport_chan_sid(stream_i, true, xport.send_sid);
        // CHDR does not support trailers
        my_streamer->set_enable_trailer(false);
    }

    // Connect the terminator to the streamer
    my_streamer->set_terminator(send_terminator);

    // Notify all blocks in this chain that they are connected to an active streamer
    send_terminator->set_tx_streamer(true, 0);

    // Store a weak pointer to prevent a streamer->device3_impl->streamer circular dependency.
    // Note that we store the streamer only once, and use its terminator's
    // ID to do so.
    _tx_streamers[send_terminator->unique_id()] = boost::weak_ptr<sph::send_packet_streamer>(my_streamer);

    // Sets tick rate, samp rate and scaling on this streamer
    // A registered terminator is required to do this.
    update_tx_streamers();

    post_streamer_hooks(TX_DIRECTION);
    return my_streamer;
}


/***********************************************************************
 * Subdev Spec legacy support
 **********************************************************************/
void device3_impl::update_subdev_spec(
        const subdev_spec_t &spec,
        const direction_t direction,
        const size_t mb_i
) {
    if (spec.empty()) {
        return;
    }
    // 1) Check if subdev spec is valid (this will make sure d'board name,
    // frontend name etc. are valid and that the number of specs is OK)
    validate_subdev_spec(_tree, spec, (direction == RX_DIRECTION) ? "rx" : "tx");

    // 2) Translate every subdev spec into a block ID and chan args.
    // This translation is device-specific and thus requires functions
    // from the individual device impls.
    std::vector<uhd::rfnoc::block_id_t> chan_ids;
    std::vector<device_addr_t>          chan_args;
    for (size_t i = 0; i < spec.size(); i++) {
        rfnoc::block_id_t id;
        device_addr_t     args;
        subdev_to_blockid(spec[i], mb_i, id, args);
        chan_ids.push_back(id);
        chan_args.push_back(args);
    }

    // 3) Update the channel definitions:
    merge_channel_defs(chan_ids, chan_args, direction);
}

subdev_spec_t device3_impl::get_subdev_spec(
        const direction_t direction,
        const size_t mb_i
) {
    UHD_ASSERT_THROW(direction == RX_DIRECTION or direction == TX_DIRECTION);
    fs_path chan_root = "/channels/";
    if (direction == RX_DIRECTION) {
        chan_root = chan_root / "rx";
    } else {
        chan_root = chan_root / "tx";
    }

    // Find all active radio channels and convert them to subdevs
    subdev_spec_t subdev_spec;
    std::vector<std::string> available_chans = _tree->list(chan_root);
    BOOST_FOREACH(const std::string &chan, available_chans) {
        rfnoc::block_id_t block_id = _tree->access<rfnoc::block_id_t>(chan_root / chan).get();
        if (block_id.get_block_name() == "Radio" and block_id.get_device_no() == mb_i) {
            device_addr_t block_args = _tree->access<device_addr_t>(chan_root / chan / "args").get();
            subdev_spec_pair_t spec = blockid_to_subdev(block_id, block_args);
            subdev_spec.push_back(spec);
        }
    }

    return subdev_spec;
}
<|MERGE_RESOLUTION|>--- conflicted
+++ resolved
@@ -591,7 +591,6 @@
         //Give the streamer a functor to handle overruns
         //bind requires a weak_ptr to break the a streamer->streamer circular dependency
         //Using "this" is OK because we know that this device3_impl will outlive the streamer
-<<<<<<< HEAD
         // FIXME remove the necessity to do the graph search
         if (upstream_radio_nodes.size() == 1) {
           my_streamer->set_overflow_handler(
@@ -609,15 +608,6 @@
               )
           );
         }
-=======
-        my_streamer->set_overflow_handler(
-            stream_i,
-            boost::bind(
-                &uhd::rfnoc::source_block_ctrl_base::handle_overrun, blk_ctrl,
-                boost::weak_ptr<uhd::rx_streamer>(my_streamer), block_port
-            )
-        );
->>>>>>> e696a93d
 
         //Give the streamer a functor to send flow control messages
         //handle_rx_flowctrl is static and has no lifetime issues
