--- conflicted
+++ resolved
@@ -71,15 +71,10 @@
     const boost::uint32_t fpga_compat_num = _iface->peek32(_iface->regs.compat_num_rb);
     if (fpga_compat_num != USRP2_FPGA_COMPAT_NUM){
         throw uhd::runtime_error(str(boost::format(
-<<<<<<< HEAD
-            "Expected fpga compatibility number %d, but got %d:\n"
-            "The fpga build is not compatible with the host code build."
-=======
             "\nPlease update the firmware and FPGA images for your device.\n"
             "See the application notes for USRP2/N-Series for instructions.\n"
             "Expected FPGA compatibility number %d, but got %d:\n"
             "The FPGA build is not compatible with the host code build."
->>>>>>> 00bc8d50
         ) % int(USRP2_FPGA_COMPAT_NUM) % fpga_compat_num));
     }
 
