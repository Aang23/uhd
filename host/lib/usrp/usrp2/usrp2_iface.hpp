//
// Copyright 2010 Ettus Research LLC
//
// This program is free software: you can redistribute it and/or modify
// it under the terms of the GNU General Public License as published by
// the Free Software Foundation, either version 3 of the License, or
// (at your option) any later version.
//
// This program is distributed in the hope that it will be useful,
// but WITHOUT ANY WARRANTY; without even the implied warranty of
// MERCHANTABILITY or FITNESS FOR A PARTICULAR PURPOSE.  See the
// GNU General Public License for more details.
//
// You should have received a copy of the GNU General Public License
// along with this program.  If not, see <http://www.gnu.org/licenses/>.
//

#ifndef INCLUDED_USRP2_IFACE_HPP
#define INCLUDED_USRP2_IFACE_HPP

#include <uhd/transport/udp_simple.hpp>
#include <uhd/usrp/mboard_iface.hpp>
#include <boost/shared_ptr.hpp>
#include <boost/utility.hpp>
#include <boost/cstdint.hpp>
#include <boost/function.hpp>
#include <utility>
#include <string>
#include "usrp2_regs.hpp"


//TODO: kill this crap when you have the top level GPS include file
typedef boost::function<void(std::string)> gps_send_fn_t;
typedef boost::function<std::string(void)> gps_recv_fn_t;

/*!
 * The usrp2 interface class:
 * Provides a set of functions to implementation layer.
 * Including spi, peek, poke, control...
 */
class usrp2_iface : public uhd::usrp::mboard_iface, boost::noncopyable{
public:
    typedef boost::shared_ptr<usrp2_iface> sptr;
    /*!
     * Make a new usrp2 interface with the control transport.
     * \param ctrl_transport the udp transport object
     * \return a new usrp2 interface object
     */
    static sptr make(uhd::transport::udp_simple::sptr ctrl_transport);

    /*!
<<<<<<< HEAD
     * Write a register (32 bits)
     * \param addr the address
     * \param data the 32bit data
     */
    virtual void poke32(boost::uint32_t addr, boost::uint32_t data) = 0;

    /*!
     * Read a register (32 bits)
     * \param addr the address
     * \return the 32bit data
     */
    virtual boost::uint32_t peek32(boost::uint32_t addr) = 0;

    /*!
     * Write a register (16 bits)
     * \param addr the address
     * \param data the 16bit data
     */
    virtual void poke16(boost::uint32_t addr, boost::uint16_t data) = 0;

    /*!
     * Read a register (16 bits)
     * \param addr the address
     * \return the 16bit data
     */
    virtual boost::uint16_t peek16(boost::uint32_t addr) = 0;

    /*!
     * Perform an spi transaction.
     * \param which_slave the slave device number
     * \param config spi config args
     * \param data the bits to write
     * \param num_bits how many bits in data
     * \param readback true to readback a value
     * \return spi data if readback set
     */
    virtual boost::uint32_t transact_spi(
        int which_slave,
        const uhd::spi_config_t &config,
        boost::uint32_t data,
        size_t num_bits,
        bool readback
    ) = 0;

    virtual void write_uart(boost::uint8_t dev, const std::string &buf) = 0;

    virtual std::string read_uart(boost::uint8_t dev) = 0;
    
=======
     * Perform a control transaction.
     * \param data a control data struct
     * \return the result control data
     */
    virtual usrp2_ctrl_data_t ctrl_send_and_recv(const usrp2_ctrl_data_t &data) = 0;

>>>>>>> 1b63cd25
    virtual gps_recv_fn_t get_gps_read_fn(void) = 0;
    virtual gps_send_fn_t get_gps_write_fn(void) = 0;

    //! The list of possible revision types
    enum rev_type {
        USRP2_REV3 = 3,
        USRP2_REV4 = 4,
        USRP_N200 = 200,
        USRP_N210 = 210,
        USRP_NXXX = 0
    };

    //! Get the revision type for this device
    virtual rev_type get_rev(void) = 0;

    //! Get the canonical name for this device
    virtual const std::string get_cname(void) = 0;

    /*!
     * Register map selected from USRP2/USRP2+.
     */
    usrp2_regs_t regs;
};

#endif /* INCLUDED_USRP2_IFACE_HPP */<|MERGE_RESOLUTION|>--- conflicted
+++ resolved
@@ -48,64 +48,6 @@
      */
     static sptr make(uhd::transport::udp_simple::sptr ctrl_transport);
 
-    /*!
-<<<<<<< HEAD
-     * Write a register (32 bits)
-     * \param addr the address
-     * \param data the 32bit data
-     */
-    virtual void poke32(boost::uint32_t addr, boost::uint32_t data) = 0;
-
-    /*!
-     * Read a register (32 bits)
-     * \param addr the address
-     * \return the 32bit data
-     */
-    virtual boost::uint32_t peek32(boost::uint32_t addr) = 0;
-
-    /*!
-     * Write a register (16 bits)
-     * \param addr the address
-     * \param data the 16bit data
-     */
-    virtual void poke16(boost::uint32_t addr, boost::uint16_t data) = 0;
-
-    /*!
-     * Read a register (16 bits)
-     * \param addr the address
-     * \return the 16bit data
-     */
-    virtual boost::uint16_t peek16(boost::uint32_t addr) = 0;
-
-    /*!
-     * Perform an spi transaction.
-     * \param which_slave the slave device number
-     * \param config spi config args
-     * \param data the bits to write
-     * \param num_bits how many bits in data
-     * \param readback true to readback a value
-     * \return spi data if readback set
-     */
-    virtual boost::uint32_t transact_spi(
-        int which_slave,
-        const uhd::spi_config_t &config,
-        boost::uint32_t data,
-        size_t num_bits,
-        bool readback
-    ) = 0;
-
-    virtual void write_uart(boost::uint8_t dev, const std::string &buf) = 0;
-
-    virtual std::string read_uart(boost::uint8_t dev) = 0;
-    
-=======
-     * Perform a control transaction.
-     * \param data a control data struct
-     * \return the result control data
-     */
-    virtual usrp2_ctrl_data_t ctrl_send_and_recv(const usrp2_ctrl_data_t &data) = 0;
-
->>>>>>> 1b63cd25
     virtual gps_recv_fn_t get_gps_read_fn(void) = 0;
     virtual gps_send_fn_t get_gps_write_fn(void) = 0;
 
