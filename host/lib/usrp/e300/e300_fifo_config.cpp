--- conflicted
+++ resolved
@@ -96,13 +96,8 @@
 struct e300_fifo_poll_waiter
 {
     e300_fifo_poll_waiter(const int fd):
-<<<<<<< HEAD
-        fd(fd),
-       _poll_claimed(false)
-=======
         _fd(fd),
         _poll_claimed(false)
->>>>>>> 24db4876
     {
         //NOP
     }
@@ -113,16 +108,12 @@
      */
     void wait(const double timeout)
     {
-<<<<<<< HEAD
-        if (_poll_claimed.exchange(true))
-=======
         if (timeout == 0) {
             return;
         }
 
         boost::mutex::scoped_lock l(_mutex);
         if (_poll_claimed)
->>>>>>> 24db4876
         {
             _cond.timed_wait(l, boost::posix_time::microseconds(timeout*1000000));
         }
@@ -137,17 +128,6 @@
             if (fds[0].revents & POLLIN)
                 ::read(_fd, NULL, 0);
 
-<<<<<<< HEAD
-            _poll_claimed = false;
-            cond.notify_all();
-        }
-    }
-
-    std::atomic_bool _poll_claimed;
-    boost::condition_variable cond;
-    boost::mutex mutex;
-    int fd;
-=======
             l.lock();
             _poll_claimed = 0;
             _cond.notify_all();
@@ -158,7 +138,6 @@
     boost::mutex _mutex;
     int _fd;
     bool _poll_claimed;
->>>>>>> 24db4876
 };
 
 static const size_t DEFAULT_FRAME_SIZE = 2048;
