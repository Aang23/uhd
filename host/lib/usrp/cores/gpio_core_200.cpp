//
// Copyright 2011,2014 Ettus Research LLC
//
// This program is free software: you can redistribute it and/or modify
// it under the terms of the GNU General Public License as published by
// the Free Software Foundation, either version 3 of the License, or
// (at your option) any later version.
//
// This program is distributed in the hope that it will be useful,
// but WITHOUT ANY WARRANTY; without even the implied warranty of
// MERCHANTABILITY or FITNESS FOR A PARTICULAR PURPOSE.  See the
// GNU General Public License for more details.
//
// You should have received a copy of the GNU General Public License
// along with this program.  If not, see <http://www.gnu.org/licenses/>.
//

#include "gpio_core_200.hpp"
#include <uhd/types/dict.hpp>

#define REG_GPIO_IDLE          _base + 0
#define REG_GPIO_RX_ONLY       _base + 4
#define REG_GPIO_TX_ONLY       _base + 8
#define REG_GPIO_BOTH          _base + 12
#define REG_GPIO_DDR           _base + 16

using namespace uhd;
using namespace usrp;

template <typename T>
static void shadow_it(T &shadow, const T &value, const T &mask){
    shadow = (shadow & ~mask) | (value & mask);
}

gpio_core_200::~gpio_core_200(void){
    /* NOP */
}

class gpio_core_200_impl : public gpio_core_200{
public:
    gpio_core_200_impl(wb_iface::sptr iface, const size_t base, const size_t rb_addr):
        _iface(iface), _base(base), _rb_addr(rb_addr), _first_atr(true) { /* NOP */ }

    void set_pin_ctrl(const unit_t unit, const boost::uint16_t value, const boost::uint16_t mask){
        if (unit == dboard_iface::UNIT_BOTH) throw uhd::runtime_error("UNIT_BOTH not supported in gpio_core_200");
        shadow_it(_pin_ctrl[unit], value, mask);
        update(); //full update
    }

    boost::uint16_t get_pin_ctrl(unit_t unit){
        if (unit == dboard_iface::UNIT_BOTH) throw uhd::runtime_error("UNIT_BOTH not supported in gpio_core_200");
        return _pin_ctrl[unit];
    }

    void set_atr_reg(const unit_t unit, const atr_reg_t atr, const boost::uint16_t value, const boost::uint16_t mask){
        if (unit == dboard_iface::UNIT_BOTH) throw uhd::runtime_error("UNIT_BOTH not supported in gpio_core_200");
        shadow_it(_atr_regs[unit][atr], value, mask);
        if (_first_atr)
        {
            // To preserve legacy behavior, update all registers the first time
            update();
            _first_atr = false;
        }
        else
            update(atr);
    }

    boost::uint16_t get_atr_reg(unit_t unit, atr_reg_t reg){
        if (unit == dboard_iface::UNIT_BOTH) throw uhd::runtime_error("UNIT_BOTH not supported in gpio_core_200");
        return _atr_regs[unit][reg];
    }

    void set_gpio_ddr(const unit_t unit, const boost::uint16_t value, const boost::uint16_t mask){
        if (unit == dboard_iface::UNIT_BOTH) throw uhd::runtime_error("UNIT_BOTH not supported in gpio_core_200");
        shadow_it(_gpio_ddr[unit], value, mask);
        _iface->poke32(REG_GPIO_DDR, //update the 32 bit register
            (boost::uint32_t(_gpio_ddr[dboard_iface::UNIT_RX]) << shift_by_unit(dboard_iface::UNIT_RX)) |
            (boost::uint32_t(_gpio_ddr[dboard_iface::UNIT_TX]) << shift_by_unit(dboard_iface::UNIT_TX))
        );
    }

    boost::uint16_t get_gpio_ddr(unit_t unit){
        if (unit == dboard_iface::UNIT_BOTH) throw uhd::runtime_error("UNIT_BOTH not supported in gpio_core_200");
        return _gpio_ddr[unit];
    }

    void set_gpio_out(const unit_t unit, const boost::uint16_t value, const boost::uint16_t mask){
        if (unit == dboard_iface::UNIT_BOTH) throw uhd::runtime_error("UNIT_BOTH not supported in gpio_core_200");
        shadow_it(_gpio_out[unit], value, mask);
        this->update(); //full update
    }

    boost::uint16_t get_gpio_out(unit_t unit){
        if (unit == dboard_iface::UNIT_BOTH) throw uhd::runtime_error("UNIT_BOTH not supported in gpio_core_200");
        return _gpio_out[unit];
    }

    boost::uint16_t read_gpio(const unit_t unit){
        if (unit == dboard_iface::UNIT_BOTH) throw uhd::runtime_error("UNIT_BOTH not supported in gpio_core_200");
        return boost::uint16_t(_iface->peek32(_rb_addr) >> shift_by_unit(unit));
    }

private:
    wb_iface::sptr _iface;
    const size_t _base;
    const size_t _rb_addr;
    bool _first_atr;
    uhd::dict<size_t, boost::uint32_t> _update_cache;

    uhd::dict<unit_t, boost::uint16_t> _pin_ctrl, _gpio_out, _gpio_ddr;
    uhd::dict<unit_t, uhd::dict<atr_reg_t, boost::uint16_t> > _atr_regs;

    unsigned shift_by_unit(const unit_t unit){
        return (unit == dboard_iface::UNIT_RX)? 0 : 16;
    }

    void update(void){
        update(gpio_atr::ATR_REG_IDLE);
        update(gpio_atr::ATR_REG_TX_ONLY);
        update(gpio_atr::ATR_REG_RX_ONLY);
        update(gpio_atr::ATR_REG_FULL_DUPLEX);
    }

    void update(const atr_reg_t atr){
        size_t addr;
        switch (atr)
        {
        case gpio_atr::ATR_REG_IDLE:
            addr = REG_GPIO_IDLE;
            break;
        case gpio_atr::ATR_REG_TX_ONLY:
            addr = REG_GPIO_TX_ONLY;
            break;
<<<<<<< HEAD
        case gpio_atr::ATR_REG_RX_ONLY:
            addr = REG_GPIO_IDLE;
            break;
        case gpio_atr::ATR_REG_FULL_DUPLEX:
            addr = REG_GPIO_RX_ONLY;
=======
        case dboard_iface::ATR_REG_RX_ONLY:
            addr = REG_GPIO_RX_ONLY;
            break;
        case dboard_iface::ATR_REG_FULL_DUPLEX:
            addr = REG_GPIO_BOTH;
>>>>>>> 1a002d38
            break;
        default:
            UHD_THROW_INVALID_CODE_PATH();
        }
        const boost::uint32_t atr_val =
            (boost::uint32_t(_atr_regs[dboard_iface::UNIT_RX][atr]) << shift_by_unit(dboard_iface::UNIT_RX)) |
            (boost::uint32_t(_atr_regs[dboard_iface::UNIT_TX][atr]) << shift_by_unit(dboard_iface::UNIT_TX));

        const boost::uint32_t gpio_val =
            (boost::uint32_t(_gpio_out[dboard_iface::UNIT_RX]) << shift_by_unit(dboard_iface::UNIT_RX)) |
            (boost::uint32_t(_gpio_out[dboard_iface::UNIT_TX]) << shift_by_unit(dboard_iface::UNIT_TX));

        const boost::uint32_t ctrl =
            (boost::uint32_t(_pin_ctrl[dboard_iface::UNIT_RX]) << shift_by_unit(dboard_iface::UNIT_RX)) |
            (boost::uint32_t(_pin_ctrl[dboard_iface::UNIT_TX]) << shift_by_unit(dboard_iface::UNIT_TX));
        const boost::uint32_t val = (ctrl & atr_val) | ((~ctrl) & gpio_val);
        if (not _update_cache.has_key(addr) or _update_cache[addr] != val)
        {
            _iface->poke32(addr, val);
        }
        _update_cache[addr] = val;
    }

};

gpio_core_200::sptr gpio_core_200::make(wb_iface::sptr iface, const size_t base, const size_t rb_addr){
    return sptr(new gpio_core_200_impl(iface, base, rb_addr));
}

gpio_core_200_32wo::~gpio_core_200_32wo(void){
    /* NOP */
}

class gpio_core_200_32wo_impl : public gpio_core_200_32wo{
public:
    gpio_core_200_32wo_impl(wb_iface::sptr iface, const size_t base):
        _iface(iface), _base(base)
    {
        _iface->poke32(REG_GPIO_DDR, 0xffffffff);
    }

    void set_atr_reg(const atr_reg_t atr, const boost::uint32_t value){
        if (atr == gpio_atr::ATR_REG_IDLE)
            _iface->poke32(REG_GPIO_IDLE, value);
        else if (atr == gpio_atr::ATR_REG_TX_ONLY)
            _iface->poke32(REG_GPIO_TX_ONLY, value);
        else if (atr == gpio_atr::ATR_REG_RX_ONLY)
            _iface->poke32(REG_GPIO_RX_ONLY, value);
        else if (atr == gpio_atr::ATR_REG_FULL_DUPLEX)
            _iface->poke32(REG_GPIO_BOTH, value);
        else
            UHD_THROW_INVALID_CODE_PATH();
    }

    void set_all_regs(const boost::uint32_t value){
        set_atr_reg(gpio_atr::ATR_REG_IDLE,        value);
        set_atr_reg(gpio_atr::ATR_REG_TX_ONLY,     value);
        set_atr_reg(gpio_atr::ATR_REG_RX_ONLY,     value);
        set_atr_reg(gpio_atr::ATR_REG_FULL_DUPLEX, value);
    }

private:
    wb_iface::sptr _iface;
    const size_t _base;

};

gpio_core_200_32wo::sptr gpio_core_200_32wo::make(wb_iface::sptr iface, const size_t base){
    return sptr(new gpio_core_200_32wo_impl(iface, base));
}<|MERGE_RESOLUTION|>--- conflicted
+++ resolved
@@ -131,19 +131,11 @@
         case gpio_atr::ATR_REG_TX_ONLY:
             addr = REG_GPIO_TX_ONLY;
             break;
-<<<<<<< HEAD
         case gpio_atr::ATR_REG_RX_ONLY:
-            addr = REG_GPIO_IDLE;
+            addr = REG_GPIO_RX_ONLY;
             break;
         case gpio_atr::ATR_REG_FULL_DUPLEX:
-            addr = REG_GPIO_RX_ONLY;
-=======
-        case dboard_iface::ATR_REG_RX_ONLY:
-            addr = REG_GPIO_RX_ONLY;
-            break;
-        case dboard_iface::ATR_REG_FULL_DUPLEX:
             addr = REG_GPIO_BOTH;
->>>>>>> 1a002d38
             break;
         default:
             UHD_THROW_INVALID_CODE_PATH();
