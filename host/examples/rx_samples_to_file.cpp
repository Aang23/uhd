--- conflicted
+++ resolved
@@ -340,15 +340,9 @@
 
     //set the IF filter bandwidth
     if (vm.count("bw")) {
-<<<<<<< HEAD
-        std::cout << boost::format("Setting RX Bandwidth: %f MHz...") % bw << std::endl;
+        std::cout << boost::format("Setting RX Bandwidth: %f MHz...") % (bw/1e6) << std::endl;
         usrp->set_rx_bandwidth(bw, radio_id);
-        std::cout << boost::format("Actual RX Bandwidth: %f MHz...") % usrp->get_rx_bandwidth(radio_id) << std::endl << std::endl;
-=======
-        std::cout << boost::format("Setting RX Bandwidth: %f MHz...") % (bw/1e6) << std::endl;
-        usrp->set_rx_bandwidth(bw);
         std::cout << boost::format("Actual RX Bandwidth: %f MHz...") % (usrp->get_rx_bandwidth()/1e6) << std::endl << std::endl;
->>>>>>> 8086c2e3
     }
 
     //set the antenna
